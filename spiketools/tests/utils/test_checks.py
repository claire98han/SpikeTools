"""Tests for spiketools.utils.checks"""

import numpy as np

from pytest import raises, warns

from spiketools.utils.checks import *

###################################################################################################
###################################################################################################

def test_check_param_range():

    # Check that valid options run without error
    check_param_range(0.5, 'test', [0., 1])
    check_param_range(0., 'test', [0., 1])
    check_param_range(1., 'test', [0., 1])
    check_param_range('a', 'test', ['a', 'b'])

    # Check that invalid options raise an error
    with raises(ValueError):
        check_param_range(-1, 'test', [0., 1])
    with raises(ValueError):
        check_param_range(1.5, 'test', [0., 1])

def test_check_param_options():

    # Check that valid options run without error
    check_param_options('a', 'test', ['a', 'b', 'c'])

    with raises(ValueError):
        check_param_options('a', 'test', ['b', 'c'])

<<<<<<< HEAD
def test_check_list_options():

    check_list_options(['a', 'b', 'c'], 'test', ['a', 'b', 'c'])

    with raises(ValueError):
        check_list_options(['a', 'b', 'c'], 'test', ['b', 'c'])

def test_infer_time_unit(tspikes):
=======
>>>>>>> 5e097a10

def test_check_array_orientation():

    arr1 = np.array([1, 2, 3])
    assert check_array_orientation(arr1) == 'vector'

    arr2r = np.array([[1, 2, 3], [4, 5, 6]])
    assert check_array_orientation(arr2r) == 'row'
    arr2c = np.array([[1, 2], [3, 4], [5, 6]])
    assert check_array_orientation(arr2c) == 'column'

    arr3r = np.array([[[1, 2, 3], [4, 5, 6]], [[1, 2, 3], [4, 5, 6]]])
    assert check_array_orientation(arr3r) == 'row'
    arr3c = np.array([[[1, 2], [3, 4], [5, 6]], [[1, 2], [3, 4], [5, 6]]])
    assert check_array_orientation(arr3c) == 'column'

def test_check_bin_range():

    values = np.array([0.5, 1.5, 2.5, 3.5, 4.5])
    edges1 = np.array([0, 3, 6])
    edges2 = np.array([1, 2.5, 5])
    edges3 = np.array([0, 2, 4])

    check_bin_range(values, edges1)
    with warns(UserWarning):
        check_bin_range(values, edges2)
    with warns(UserWarning):
        check_bin_range(values, edges3)

def test_check_time_bins(tspikes):

    # Check precomputed time bins
    tbins = np.arange(0, 10 + 0.5, 0.5)
    out = check_time_bins(tbins, tspikes)
    assert np.array_equal(tbins, out)

    # Check time bins given a time resolution, which should create same bins as precomputed
    out = check_time_bins(0.5, tspikes, time_range=[0, 10])
    assert np.array_equal(tbins, out)

    # Check error & warning
    with raises(AssertionError):
        out = check_time_bins(np.array([1, 2, 1]), tspikes, time_range=[0, 5])
    with warns(UserWarning):
        out = check_time_bins(0.5, tspikes, time_range=[0, 5])<|MERGE_RESOLUTION|>--- conflicted
+++ resolved
@@ -31,17 +31,12 @@
     with raises(ValueError):
         check_param_options('a', 'test', ['b', 'c'])
 
-<<<<<<< HEAD
 def test_check_list_options():
 
     check_list_options(['a', 'b', 'c'], 'test', ['a', 'b', 'c'])
 
     with raises(ValueError):
         check_list_options(['a', 'b', 'c'], 'test', ['b', 'c'])
-
-def test_infer_time_unit(tspikes):
-=======
->>>>>>> 5e097a10
 
 def test_check_array_orientation():
 
