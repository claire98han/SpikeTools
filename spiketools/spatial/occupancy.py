--- conflicted
+++ resolved
@@ -59,16 +59,6 @@
     x_bins, y_bins : 1d array
         Bin assignments for each position.
 
-<<<<<<< HEAD
-    Examples
-    --------
-    Compute bin assignment of position, given existing spatial bins:
-
-    >>> position = np.array([[1.5, 2.5, 3.5, 5], [6.5, 7.5, 8.5, 9]])
-    >>> x_edges = np.array([1, 2, 3, 4, 5])
-    >>> y_edges = np.array([6, 7, 8, 9, 10])
-    >>> x_bins, y_bins = compute_spatial_bin_assignment(position, x_edges, y_edges)
-=======
     Notes
     -----
     - In the case of zero outliers (all positions are between edge ranges), the returned
@@ -77,7 +67,15 @@
       these are encoded as 0 (left side) or n_bins + 1 (right side).
     - By default position values equal to the left-most & right-most edges are treated as
       within the bounds (not treated as outliers), unless `include_edge` is set as False.
->>>>>>> 17fcfe7c
+      
+    Examples
+    --------
+    Compute bin assignment of position, given existing spatial bins:
+
+    >>> position = np.array([[1.5, 2.5, 3.5, 5], [6.5, 7.5, 8.5, 9]])
+    >>> x_edges = np.array([1, 2, 3, 4, 5])
+    >>> y_edges = np.array([6, 7, 8, 9, 10])
+    >>> x_bins, y_bins = compute_spatial_bin_assignment(position, x_edges, y_edges)
     """
 
     x_bins = np.digitize(position[0, :], x_edges, right=False)
