"""Plots for tasks and task structure related visualizations."""

import matplotlib.pyplot as plt

from spiketools.plts.annotate import _add_vshade, _add_vlines
from spiketools.plts.utils import check_ax, savefig, set_plt_kwargs

###################################################################################################
###################################################################################################

@savefig
@set_plt_kwargs
<<<<<<< HEAD
def plot_task_structure(task_ranges=None, event_lines=None, range_colors=None, line_colors=None,
                        range_kwargs={}, event_kwargs={}, ax=None, **plt_kwargs):
    """Plot task structure, shaded ranges of event durations, and lines of point events.
=======
def plot_task_structure(shades=None, lines=None, shade_colors=None, line_colors=None,
                        shade_kwargs=None, line_kwargs=None, ax=None):
    """Plot task structure with shaded regions and line events.
>>>>>>> a15bba1d

    Parameters
    ----------
    task_ranges : list of list of float
        List of start and end ranges to shade in, to indicate event durations.
        To add multiple different shaded regions, pass a list of multiple shade definitions.
    event_lines : list of float
        Positions to draw vertical lines, to indicate point events.
        To add multiple different lines, pass a list of multiple line definitions.
    range_colors : list of str
        Colors to plot the ranges in. Used if passing multiple task range sections.
    line_colors : list of str
        Colors to plot the lines in. Used if passing multiple line sections.
<<<<<<< HEAD
    range_kwargs : dict
        Additional keyword arguments for the range shades.
    event_kwargs : dict
        Additional keyword arguments for the event lines.
=======
    shade_kwargs : dict, optional
        Additional keyword arguments for the shades.
    line_kwargs : dict, optional
        Additional keyword arguments for the lines.
>>>>>>> a15bba1d
    ax : Axes, optional
        Axis object upon which to plot.
    plt_kwargs
        Additional arguments to pass into the plot function.
    """

    ax = check_ax(ax, figsize=plt_kwargs.pop('figsize', (16, 2)))

    color_cycle = plt.rcParams['axes.prop_cycle'].by_key()['color']
    shade_kwargs = {} if shade_kwargs is None else shade_kwargs
    line_kwargs = {} if line_kwargs is None else line_kwargs

    if task_ranges is not None:
        if not isinstance(task_ranges[0][0], (int, float)):
            for trange, color in zip(task_ranges, range_colors if range_colors else color_cycle):
                range_kwargs['color'] = color
                plot_task_structure(task_ranges=trange, range_kwargs=range_kwargs, ax=ax)
        else:
            for st, en in zip(*task_ranges):
                range_kwargs.setdefault('alpha', 0.25)
                _add_vshade([st, en], **range_kwargs, ax=ax)

    if event_lines is not None:
        if not isinstance(event_lines[0], (int, float)):
            for eline, color in zip(event_lines, line_colors if line_colors else color_cycle):
                event_kwargs['color'] = color
                plot_task_structure(event_lines=eline, event_kwargs=event_kwargs, ax=ax)
        else:
            _add_vlines(event_lines, **event_kwargs, ax=ax)

    plt.yticks([])<|MERGE_RESOLUTION|>--- conflicted
+++ resolved
@@ -10,15 +10,9 @@
 
 @savefig
 @set_plt_kwargs
-<<<<<<< HEAD
 def plot_task_structure(task_ranges=None, event_lines=None, range_colors=None, line_colors=None,
                         range_kwargs={}, event_kwargs={}, ax=None, **plt_kwargs):
     """Plot task structure, shaded ranges of event durations, and lines of point events.
-=======
-def plot_task_structure(shades=None, lines=None, shade_colors=None, line_colors=None,
-                        shade_kwargs=None, line_kwargs=None, ax=None):
-    """Plot task structure with shaded regions and line events.
->>>>>>> a15bba1d
 
     Parameters
     ----------
@@ -32,17 +26,10 @@
         Colors to plot the ranges in. Used if passing multiple task range sections.
     line_colors : list of str
         Colors to plot the lines in. Used if passing multiple line sections.
-<<<<<<< HEAD
     range_kwargs : dict
         Additional keyword arguments for the range shades.
     event_kwargs : dict
         Additional keyword arguments for the event lines.
-=======
-    shade_kwargs : dict, optional
-        Additional keyword arguments for the shades.
-    line_kwargs : dict, optional
-        Additional keyword arguments for the lines.
->>>>>>> a15bba1d
     ax : Axes, optional
         Axis object upon which to plot.
     plt_kwargs
